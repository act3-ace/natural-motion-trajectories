--- conflicted
+++ resolved
@@ -24,6 +24,8 @@
 # # # # # # # # # # # # # # # # # # # # # # # # # # # # # # # # # # # # # # # 
 # Import the Desired Controller from the "controllers" directory 
 from controllers.simple_linear_controller import Controller
+# Import the Desired Measurement Model 
+from MeasurementModel import MeasurementModel
 # Import the Desired Filter from the "filters" directory 
 from filters.ExtendedKalmanFilter import dynamicFilter
 # # # # # # # # # # # # # # # # # # # # # # # # # # # # # # # # # # # # # # # 
@@ -34,7 +36,7 @@
 ##############################################################################
 
 # Flags 
-f_plot_option = 3 # choose 0, 1, or 2
+f_plot_option = 3 # choose 0, 1, 2, or 3
 f_save_plot = True # saves a plot at end of simulation 
 
 
@@ -64,9 +66,9 @@
                [0]]) # Fz
 
 # Setup filter paramters
-x_hat = x0+np.array([[100*rand.random()],
-                    [100*rand.random()],
-                    [0*rand.random()],
+x_hat = x0+np.array([[rand.random()-0.5],
+                    [rand.random()-0.5],
+                    [0],
                     [0],
                     [0],
                     [0]])
@@ -89,8 +91,10 @@
 X[:,0]=x0.reshape(dim_state)
 X_hat[:,0] = x_hat.reshape(dim_state)
 state_error[:,0] = X_hat[:,0]-X[:,0] # state error at initial time step
-controller = Controller() # initialize Controller class 
+controller = Controller() # Initialize Controller class 
 filterScheme = dynamicFilter() # Initialize filter class
+takeMeasurement = MeasurementModel() # Define Measurement Model
+X_meas[:,0] = takeMeasurement.MeasureFcn(X[:,0])
 
 
 steps_per_sample = np.max([1, np.round(T_sample/dt)])
@@ -103,7 +107,7 @@
     # # # # # # # # # # # # # # # # # # # # # # # # # # # # # # # # # # # # # 
     # Call Controller
     if (i-1)%steps_per_sample == 0: 
-        u = np.zeros((3,1))#controller.main(X[:,i-1], (i-1)*dt)  
+        u = controller.main(X_hat[:,i-1], (i-1)*dt)  
 
     # # # # # # # # # # # # # # # # # # # # # # # # # # # # # # # # # # # # # 
     
@@ -120,10 +124,13 @@
     xdot = ClohessyWiltshire.CW(X[:,i-1].reshape(dim_state,1) , u)*dt
     X[:,i] = X[:,i-1] + xdot.reshape(dim_state)
 
+    # Compute Measurement
+    x_meas = MeasurementModel.MeasureFcn(X[:,i])
+    X_meas[:,i] = x_meas
+    x_meas = x_meas.reshape(dim_state,1)
 
     # Run Filter
-    x_real = X[:,i].reshape((dim_state,1))
-    x_hat, P = filterScheme.main(x_hat, x_real, P, u, dt)
+    x_hat, P = filterScheme.main(x_hat, x_meas, P, u, dt, MeasurementModel)
     X_hat[:,i] = x_hat.reshape(dim_state)
 
     # Calculate state error
@@ -241,38 +248,27 @@
     # Plot results 
     ax1 = fig.add_subplot(131)
     ax1.grid()
-    ax1.plot(X[0,:],X[1,:],'.', color='coral', markersize=marker_size, alpha=0.8)
-    ax1.plot(X_hat[0,:],X_hat[1,:],color='blue', linewidth=line_width, alpha=0.6)
+    ax1.plot(X[0,:],X[1,:], color='coral', markersize=marker_size, alpha=0.8,label='Truth')
+    ax1.plot(X_hat[0,:],X_hat[1,:],color='blue', linewidth=line_width, alpha=0.6,label='Estimated')
+    ax1.plot(X_meas[0,:],X_meas[1,:],color='green', linewidth=line_width, alpha=0.4,label='Measured')
     ax1.plot(X[0,0],X[1,0],'kx')
     ax1.set_xlabel("$x-position$", fontsize=ax_label_font)
     ax1.set_ylabel("$y-position$", fontsize=ax_label_font)
     plt.title("In-Plane Trajectory", fontsize=ax_label_font)
-
-
-    """
+    ax1.legend()
+
     ax2 = fig.add_subplot(132)
     ax2.grid()
     ax2.plot(t,state_error[0,:],color='blue',markersize=marker_size, alpha=0.8,label='$x-error$')
     ax2.plot(t,state_error[1,:],color='red',markersize=marker_size, alpha=0.8,label='$y-error$')
-    ax2.set_ylim(-1,1)
+    #ax2.set_ylim(-1,1)
     ax2.set_xlabel("$time$", fontsize=ax_label_font)
     ax2.set_ylabel("$state-error$", fontsize=ax_label_font)
     ax2.legend()
-<<<<<<< HEAD
-    """
-    ax2 = fig.add_subplot(132)
-    ax2.grid()
-    ax2.plot(t,X[0,:],color='blue',markersize=marker_size, alpha=0.8,label='$truth$')
-    ax2.plot(t,X_hat[0,:],color='red',markersize=marker_size, alpha=0.8,label='$estimate$')
-    ax2.set_xlabel("$time$", fontsize=ax_label_font)
-    ax2.set_ylabel("$Response$", fontsize=ax_label_font)
-    ax2.legend()
-    
-=======
+        
     plt.title("State-Error vs. Time", fontsize=ax_label_font)
 
 
->>>>>>> c27f779c
     ax3 = fig.add_subplot(133)
     ax3.plot(t, U[0,:], '.', color='red', markersize=marker_size, alpha=0.8)
     ax3.plot(t, U[1,:], '.', color='blue', markersize=marker_size, alpha=0.8)
