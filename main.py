--- conflicted
+++ resolved
@@ -36,11 +36,7 @@
 ##############################################################################
 
 # Flags 
-<<<<<<< HEAD
-f_plot_option = 3 # choose 0, 1, 2, or 3
-=======
 f_plot_option = 3 # choose 0, 1, 2, or 3 
->>>>>>> 0cc05e58
 f_save_plot = True # saves a plot at end of simulation 
 
 
